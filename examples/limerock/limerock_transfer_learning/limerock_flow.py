# Copyright (c) 2023, NVIDIA CORPORATION & AFFILIATES. All rights reserved.
#
# Licensed under the Apache License, Version 2.0 (the "License");
# you may not use this file except in compliance with the License.
# You may obtain a copy of the License at
#
#     http://www.apache.org/licenses/LICENSE-2.0
#
# Unless required by applicable law or agreed to in writing, software
# distributed under the License is distributed on an "AS IS" BASIS,
# WITHOUT WARRANTIES OR CONDITIONS OF ANY KIND, either express or implied.
# See the License for the specific language governing permissions and
# limitations under the License.

import paddle
from paddle. io import DataLoader, Dataset

import numpy as np
from sympy import Symbol, Eq, tanh, Or, And

import modulus.sym
from modulus.sym.hydra import to_absolute_path, instantiate_arch, ModulusConfig
from modulus.sym.utils.io import csv_to_dict
from modulus.sym.solver import Solver
from modulus.sym.domain import Domain
from modulus.sym.geometry.primitives_3d import Box, Channel, Plane
from modulus.sym.models.fourier_net import FourierNetArch
from modulus.sym.domain.constraint import (
    PointwiseBoundaryConstraint,
    PointwiseInteriorConstraint,
    IntegralBoundaryConstraint,
)
from modulus.sym.domain.monitor import PointwiseMonitor
from modulus.sym.domain.inferencer import PointwiseInferencer
from modulus.sym.key import Key
from modulus.sym.node import Node
from modulus.sym.eq.pdes.navier_stokes import NavierStokes
from modulus.sym.eq.pdes.turbulence_zero_eq import ZeroEquation
from modulus.sym.eq.pdes.basic import NormalDotVec, GradNormal

from limerock_properties import *


@modulus.sym.main(config_path="conf", config_name="config")
def run(cfg: ModulusConfig) -> None:
    # make list of nodes to unroll graph on
    ze = ZeroEquation(nu=nu, dim=3, time=False, max_distance=0.5)
    ns = NavierStokes(nu=ze.equations["nu"], rho=rho, dim=3, time=False)
    normal_dot_vel = NormalDotVec()
    flow_net = FourierNetArch(
        input_keys=[Key("x"), Key("y"), Key("z")],
        output_keys=[Key("u"), Key("v"), Key("w"), Key("p")],
    )
    flow_nodes = (
        ns.make_nodes()
        + ze.make_nodes()
        + normal_dot_vel.make_nodes()
        + [flow_net.make_node(name="flow_network")]
    )

    # make flow domain
    flow_domain = Domain()

    # add constraints to solver
    x, y, z = Symbol("x"), Symbol("y"), Symbol("z")

    # inlet
    def channel_sdf(x, y, z):
        sdf = limerock.channel.sdf({"x": x, "y": y, "z": z}, {})
        return sdf["sdf"]

    inlet = PointwiseBoundaryConstraint(
        nodes=flow_nodes,
        geometry=limerock.inlet,
        outvar={"u": inlet_velocity_normalized, "v": 0, "w": 0},
        batch_size=cfg.batch_size.inlet,
        batch_per_epoch=50,
        lambda_weighting={"u": channel_sdf, "v": 1.0, "w": 1.0},
        num_workers=0,
        loss=modulus.sym.loss.PointwiseLossNorm(name="inlet"),
    )
    flow_domain.add_constraint(inlet, "inlet")

    # outlet
    outlet = PointwiseBoundaryConstraint(
        nodes=flow_nodes,
        geometry=limerock.outlet,
        outvar={"p": 0},
        batch_size=cfg.batch_size.outlet,
        batch_per_epoch=50,
<<<<<<< HEAD
        num_workers=0,
        loss=modulus.sym.loss.PointwiseLossNorm(name="outlet"),
=======
        num_workers=2,
>>>>>>> c382e388
    )
    flow_domain.add_constraint(outlet, "outlet")

    # no slip
    no_slip = PointwiseBoundaryConstraint(
        nodes=flow_nodes,
        geometry=limerock.geo,
        outvar={"u": 0, "v": 0, "w": 0},
        batch_size=cfg.batch_size.no_slip,
<<<<<<< HEAD
        batch_per_epoch=150,
        num_workers=0,
        loss=modulus.sym.loss.PointwiseLossNorm(name="no_slip"),
=======
        batch_per_epoch=50,
        num_workers=2,
>>>>>>> c382e388
    )
    flow_domain.add_constraint(no_slip, "no_slip")

    # flow interior low res away from limerock
    lr_interior = PointwiseInteriorConstraint(
        nodes=flow_nodes,
        geometry=limerock.geo,
        outvar={"continuity": 0, "momentum_x": 0, "momentum_y": 0, "momentum_z": 0},
        batch_size=cfg.batch_size.lr_interior,
        batch_per_epoch=50,
        compute_sdf_derivatives=True,
        lambda_weighting={
            "continuity": 3 * Symbol("sdf"),
            "momentum_x": 3 * Symbol("sdf"),
            "momentum_y": 3 * Symbol("sdf"),
            "momentum_z": 3 * Symbol("sdf"),
        },
        criteria=Or(
            (x < limerock.heat_sink_bounds[0]), (x > limerock.heat_sink_bounds[1])
        ),
        num_workers=0,
        loss=modulus.sym.loss.PointwiseLossNorm(name="lr_interior"),
    )
    flow_domain.add_constraint(lr_interior, "lr_interior")

    # flow interior high res near limerock
    hr_interior = PointwiseInteriorConstraint(
        nodes=flow_nodes,
        geometry=limerock.geo,
        outvar={"continuity": 0, "momentum_x": 0, "momentum_y": 0, "momentum_z": 0},
        batch_size=cfg.batch_size.hr_interior,
        batch_per_epoch=50,
        compute_sdf_derivatives=True,
        lambda_weighting={
            "continuity": 3 * Symbol("sdf"),
            "momentum_x": 3 * Symbol("sdf"),
            "momentum_y": 3 * Symbol("sdf"),
            "momentum_z": 3 * Symbol("sdf"),
        },
        criteria=And(
            (x > limerock.heat_sink_bounds[0]), (x < limerock.heat_sink_bounds[1])
        ),
        num_workers=0,
        loss=modulus.sym.loss.PointwiseLossNorm(name="hr_interior"),
    )
    flow_domain.add_constraint(hr_interior, "hr_interior")

    # integral continuity
    def integral_criteria(invar, params):
        sdf = limerock.geo.sdf(invar, params)
        return np.greater(sdf["sdf"], 0)

    integral_continuity = IntegralBoundaryConstraint(
        nodes=flow_nodes,
        geometry=limerock.integral_plane,
        outvar={"normal_dot_vel": volumetric_flow},
        batch_size=cfg.batch_size.num_integral_continuity,
        integral_batch_size=cfg.batch_size.integral_continuity,
        lambda_weighting={"normal_dot_vel": 0.1},
        criteria=integral_criteria,
        num_workers=0,
        loss=modulus.sym.loss.IntegralLossNorm(name="integral_continuity"),
    )
    flow_domain.add_constraint(integral_continuity, "integral_continuity")
<<<<<<< HEAD

=======
>>>>>>> c382e388

    """# add inferencer data
    invar_flow_numpy = limerock.geo.sample_interior(10000, bounds=limerock.geo_bounds)
    point_cloud_inference = PointwiseInferencer(invar_flow_numpy, ["u", "v", "w", "p"], flow_nodes)
    flow_domain.add_inferencer(point_cloud_inference, "inf_data")"""

    # add monitor
    # front pressure
    plane_param_ranges = {Symbol("x_pos"): -0.7}
    invar_pressure = limerock.integral_plane.sample_boundary(
        5000,
        parameterization=plane_param_ranges,
    )
    front_pressure_monitor = PointwiseMonitor(
        invar_pressure,
        output_names=["p"],
        metrics={"front_pressure": lambda var: paddle.mean(var["p"])},
        nodes=flow_nodes,
    )
    flow_domain.add_monitor(front_pressure_monitor)

    # back pressure
    plane_param_ranges = {Symbol("x_pos"): 0.7}
    invar_pressure = limerock.integral_plane.sample_boundary(
        5000,
        parameterization=plane_param_ranges,
    )
    back_pressure_monitor = PointwiseMonitor(
        invar_pressure,
        output_names=["p"],
        metrics={"back_pressure": lambda var: paddle.mean(var["p"])},
        nodes=flow_nodes,
    )
    flow_domain.add_monitor(back_pressure_monitor)

    # make solver
    slv = Solver(cfg, flow_domain)

    # start solver
    slv.solve()


if __name__ == "__main__":
    run()<|MERGE_RESOLUTION|>--- conflicted
+++ resolved
@@ -88,12 +88,8 @@
         outvar={"p": 0},
         batch_size=cfg.batch_size.outlet,
         batch_per_epoch=50,
-<<<<<<< HEAD
         num_workers=0,
         loss=modulus.sym.loss.PointwiseLossNorm(name="outlet"),
-=======
-        num_workers=2,
->>>>>>> c382e388
     )
     flow_domain.add_constraint(outlet, "outlet")
 
@@ -103,14 +99,9 @@
         geometry=limerock.geo,
         outvar={"u": 0, "v": 0, "w": 0},
         batch_size=cfg.batch_size.no_slip,
-<<<<<<< HEAD
-        batch_per_epoch=150,
+        batch_per_epoch=50,
         num_workers=0,
         loss=modulus.sym.loss.PointwiseLossNorm(name="no_slip"),
-=======
-        batch_per_epoch=50,
-        num_workers=2,
->>>>>>> c382e388
     )
     flow_domain.add_constraint(no_slip, "no_slip")
 
@@ -175,10 +166,7 @@
         loss=modulus.sym.loss.IntegralLossNorm(name="integral_continuity"),
     )
     flow_domain.add_constraint(integral_continuity, "integral_continuity")
-<<<<<<< HEAD
-
-=======
->>>>>>> c382e388
+
 
     """# add inferencer data
     invar_flow_numpy = limerock.geo.sample_interior(10000, bounds=limerock.geo_bounds)
